--- conflicted
+++ resolved
@@ -1,10 +1,6 @@
 {
   "name": "@joyautomation/synapse",
-<<<<<<< HEAD
   "version": "0.0.73",
-=======
-  "version": "0.0.71",
->>>>>>> 7a02848e
   "description": "Synapse is a tool for creating and managing neural networks.",
   "author": "Joy Automation",
   "license": "GPL-3.0",
